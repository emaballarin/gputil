# GPUtil - GPU utilization
#
# A Python module for programmically getting the GPU utilization from NVIDA GPUs using nvidia-smi
#
# Author: Anders Krogh Mortensen (anderskm)
# Date:   16 January 2017
# Web:    https://github.com/anderskm/gputil
#
# LICENSE
#
# MIT License
#
# Copyright (c) 2017 anderskm
#
# Permission is hereby granted, free of charge, to any person obtaining a copy
# of this software and associated documentation files (the "Software"), to deal
# in the Software without restriction, including without limitation the rights
# to use, copy, modify, merge, publish, distribute, sublicense, and/or sell
# copies of the Software, and to permit persons to whom the Software is
# furnished to do so, subject to the following conditions:
#
# The above copyright notice and this permission notice shall be included in all
# copies or substantial portions of the Software.
#
# THE SOFTWARE IS PROVIDED "AS IS", WITHOUT WARRANTY OF ANY KIND, EXPRESS OR
# IMPLIED, INCLUDING BUT NOT LIMITED TO THE WARRANTIES OF MERCHANTABILITY,
# FITNESS FOR A PARTICULAR PURPOSE AND NONINFRINGEMENT. IN NO EVENT SHALL THE
# AUTHORS OR COPYRIGHT HOLDERS BE LIABLE FOR ANY CLAIM, DAMAGES OR OTHER
# LIABILITY, WHETHER IN AN ACTION OF CONTRACT, TORT OR OTHERWISE, ARISING FROM,
# OUT OF OR IN CONNECTION WITH THE SOFTWARE OR THE USE OR OTHER DEALINGS IN THE
# SOFTWARE.

from subprocess import Popen, PIPE
import os
import numpy as np
import time

__version__ = '1.3.1-dev'

class GPU:
    def __init__(self, ID, uuid, load, memoryTotal, memoryUsed, memoryFree, driver, gpu_name, serial, display_mode, display_active):
        self.id = ID
        self.uuid = uuid
        self.load = load
        self.memoryUtil = float(memoryUsed)/float(memoryTotal)
        self.memoryTotal = memoryTotal
        self.memoryUsed = memoryUsed
        self.memoryFree = memoryFree
        self.driver = driver
        self.name = gpu_name
        self.serial = serial
        self.display_mode = display_mode
        self.display_active = display_active

def safeFloatCast(strNumber):
    try:
        number = float(strNumber)
    except ValueError:
        number = float('nan')
    return number

def getGPUs():
    # Get ID, processing and memory utilization for all GPUs
<<<<<<< HEAD
    p = Popen(["nvidia-smi","--query-gpu=index,uuid,utilization.gpu,memory.total,memory.used,memory.free,driver_version,name,gpu_serial,display_active,display_mode", "--format=csv,noheader,nounits"], stdout=PIPE)
    stdout, stderror = p.communicate()
    output = stdout.read().decode('UTF-8')
=======
    try:
        p = Popen(["nvidia-smi","--query-gpu=index,uuid,utilization.gpu,memory.total,memory.used,memory.free,driver_version,name,gpu_serial,display_active,display_mode", "--format=csv,noheader,nounits"], stdout=PIPE)
    except:
        return []
    output = p.stdout.read().decode('UTF-8')
>>>>>>> 82934518
    # output = output[2:-1] # Remove b' and ' from string added by python
    #print(output)
    ## Parse output
    # Split on line break
    lines = output.split(os.linesep)
    #print(lines)
    numDevices = len(lines)-1
    deviceIds = np.empty(numDevices,dtype=int)
    gpuUtil = np.empty(numDevices,dtype=float)
    memTotal = np.empty(numDevices,dtype=float)
    memUsed = np.empty(numDevices,dtype=float)
    memFree = np.empty(numDevices,dtype=float)
    driver = []
    GPUs = []
    for g in range(numDevices):
        line = lines[g]
        #print(line)
        vals = line.split(', ')
        #print(vals)
        for i in range(11):
            # print(vals[i])
            if (i == 0):
                deviceIds[g] = int(vals[i])
            elif (i == 1):
                uuid = vals[i]
            elif (i == 2):
                gpuUtil[g] = safeFloatCast(vals[i])/100
            elif (i == 3):
                memTotal[g] = safeFloatCast(vals[i])
            elif (i == 4):
                memUsed[g] = safeFloatCast(vals[i])
            elif (i == 5):
                memFree[g] = safeFloatCast(vals[i])
            elif (i == 6):
                driver = vals[i]
            elif (i == 7):
                gpu_name = vals[i]
            elif (i == 8):
                serial = vals[i]
            elif (i == 9):
                display_active = vals[i]
            elif (i == 10):
                display_mode = vals[i]
        GPUs.append(GPU(deviceIds[g], uuid, gpuUtil[g], memTotal[g], memUsed[g], memFree[g], driver, gpu_name, serial, display_mode, display_active))
    return GPUs  # (deviceIds, gpuUtil, memUtil)


def getAvailable(order = 'first', limit=1, maxLoad=0.5, maxMemory=0.5, includeNan=False, excludeID=[], excludeUUID=[]):
    # order = first | last | random | load | memory
    #    first --> select the GPU with the lowest ID (DEFAULT)
    #    last --> select the GPU with the highest ID
    #    random --> select a random available GPU
    #    lowest --> select the GPU with the lowest load
    # limit = 1 (DEFAULT), 2, ..., Inf
    #     Limit sets the upper limit for the number of GPUs to return. E.g. if limit = 2, but only one is available, only one is returned.

    # Get device IDs, load and memory usage
    GPUs = getGPUs()

    # Determine, which GPUs are available
    GPUavailability = np.array(getAvailability(GPUs, maxLoad=maxLoad, maxMemory=maxMemory, includeNan=includeNan, excludeID=excludeID, excludeUUID=excludeUUID))
    availAbleGPUindex = np.where(GPUavailability == 1)[0]
    # Discard unavailable GPUs
    GPUs = [GPUs[g] for g in availAbleGPUindex]

    # Sort available GPUs according to the order argument
    if (order == 'first'):
        GPUs.sort(key=lambda x: np.Inf if np.isnan(x.id) else x.id, reverse=False)
    elif (order == 'last'):
        GPUs.sort(key=lambda x: -np.Inf if np.isnan(x.id) else x.id, reverse=True)
    elif (order == 'random'):
        GPUs = [GPUs[g] for g in np.random.permutation(range(len(GPUs)))]
    elif (order == 'load'):
        GPUs.sort(key=lambda x: np.Inf if np.isnan(x.load) else x.load, reverse=False)
    elif (order == 'memory'):
        GPUs.sort(key=lambda x: np.Inf if np.isnan(x.memoryUtil) else x.memoryUtil, reverse=False)

    # Extract the number of desired GPUs, but limited to the total number of available GPUs
    GPUs = GPUs[0:min(limit, len(GPUs))]

    # Extract the device IDs from the GPUs and return them
    deviceIds = [gpu.id for gpu in GPUs]

    return deviceIds

#def getAvailability(GPUs, maxLoad = 0.5, maxMemory = 0.5, includeNan = False):
#    # Determine, which GPUs are available
#    GPUavailability = np.zeros(len(GPUs))
#    for i in range(len(GPUs)):
#        if (GPUs[i].load < maxLoad or (includeNan and np.isnan(GPUs[i].load))) and (GPUs[i].memoryUtil < maxMemory  or (includeNan and np.isnan(GPUs[i].memoryUtil))):
#            GPUavailability[i] = 1

def getAvailability(GPUs, maxLoad=0.5, maxMemory=0.5, includeNan=False, excludeID=[], excludeUUID=[]):
    # Determine, which GPUs are available
    GPUavailability = [1 if (gpu.load < maxLoad or (includeNan and np.isnan(gpu.load))) and (gpu.memoryUtil < maxMemory  or (includeNan and np.isnan(gpu.memoryUtil))) and ((gpu.id not in excludeID) and (gpu.uuid not in excludeUUID)) else 0 for gpu in GPUs]
    return GPUavailability

def getFirstAvailable(order = 'first', maxLoad=0.5, maxMemory=0.5, attempts=1, interval=900, verbose=False, includeNan=False, excludeID=[], excludeUUID=[]):
    #GPUs = getGPUs()
    #firstAvailableGPU = np.NaN
    #for i in range(len(GPUs)):
    #    if (GPUs[i].load < maxLoad) & (GPUs[i].memory < maxMemory):
    #        firstAvailableGPU = GPUs[i].id
    #        break
    #return firstAvailableGPU
    for i in range(attempts):
        if (verbose):
            print('Attempting (' + str(i+1) + '/' + str(attempts) + ') to locate available GPU.')
        # Get first available GPU
        available = getAvailable(order=order, limit=1, maxLoad=maxLoad, maxMemory=maxMemory, includeNan=includeNan, excludeID=excludeID, excludeUUID=excludeUUID)
        # If an available GPU was found, break for loop.
        if (available):
            if (verbose):
                print('GPU ' + str(available) + ' located!')
            break
        # If this is not the last attempt, sleep for 'interval' seconds
        if (i != attempts-1):
            time.sleep(interval)
    # Check if an GPU was found, or if the attempts simply ran out. Throw error, if no GPU was found
    if (not(available)):
        raise RuntimeError('Could not find an available GPU after ' + str(attempts) + ' attempts with ' + str(interval) + ' seconds interval.')

    # Return found GPU
    return available


def showUtilization(all=False, attrList=None, useOldCode=False):
    GPUs = getGPUs()
    if (all):
        if (useOldCode):
            print(' ID | Name | Serial | UUID || GPU util. | Memory util. || Memory total | Memory used | Memory free || Display mode | Display active |')
            print('------------------------------------------------------------------------------------------------------------------------------')
            for gpu in GPUs:
                print(' {0:2d} | {1:s}  | {2:s} | {3:s} || {4:3.0f}% | {5:3.0f}% || {6:.0f}MB | {7:.0f}MB | {8:.0f}MB || {9:s} | {10:s}'.format(gpu.id,gpu.name,gpu.serial,gpu.uuid,gpu.load*100,gpu.memoryUtil*100,gpu.memoryTotal,gpu.memoryUsed,gpu.memoryFree,gpu.display_mode,gpu.display_active))
        else:
            attrList = [[{'attr':'id','name':'ID'},
                         {'attr':'name','name':'Name'},
                         {'attr':'serial','name':'Serial'},
                         {'attr':'uuid','name':'UUID'}],
                        [{'attr':'load','name':'GPU util.','suffix':'%','transform': lambda x: x*100,'precision':0},
                         {'attr':'memoryUtil','name':'Memory util.','suffix':'%','transform': lambda x: x*100,'precision':0}],
                        [{'attr':'memoryTotal','name':'Memory total','suffix':'MB','precision':0},
                         {'attr':'memoryUsed','name':'Memory used','suffix':'MB','precision':0},
                         {'attr':'memoryFree','name':'Memory free','suffix':'MB','precision':0}],
                        [{'attr':'display_mode','name':'Display mode'},
                         {'attr':'display_active','name':'Display active'}]]
        
    else:
        if (useOldCode):
            print(' ID  GPU  MEM')
            print('--------------')
            for gpu in GPUs:
                print(' {0:2d} {1:3.0f}% {2:3.0f}%'.format(gpu.id, gpu.load*100, gpu.memoryUtil*100))
        else:
            attrList = [[{'attr':'id','name':'ID'},
                         {'attr':'load','name':'GPU','suffix':'%','transform': lambda x: x*100,'precision':0},
                         {'attr':'memoryUtil','name':'MEM','suffix':'%','transform': lambda x: x*100,'precision':0}],
                        ]
        
    if (not useOldCode):
        if (attrList is not None):
            headerString = ''
            GPUstrings = ['']*len(GPUs)
            for attrGroup in attrList:
                #print(attrGroup)
                for attrDict in attrGroup:
                    headerString = headerString + '| ' + attrDict['name'] + ' '
                    headerWidth = len(attrDict['name'])
                    minWidth = len(attrDict['name'])
                    
                    attrPrecision = '.' + str(attrDict['precision']) if ('precision' in attrDict.keys()) else ''
                    attrSuffix = str(attrDict['suffix']) if ('suffix' in attrDict.keys()) else ''
                    attrTransform = attrDict['transform'] if ('transform' in attrDict.keys()) else lambda x : x
                    for gpu in GPUs:
                        attr = getattr(gpu,attrDict['attr'])
                        
                        attr = attrTransform(attr)
                        
                        if (isinstance(attr,float)):
                            attrStr = ('{0:' + attrPrecision + 'f}').format(attr)
                        elif (isinstance(attr,np.int64)):
                            attrStr = ('{0:d}').format(attr)
                        elif (isinstance(attr,str)):
                            attrStr = attr;
                        elif (isinstance(attr,unicode)):
                            attrStr = attr.encode('ascii','ignore')
                        else:
                            raise TypeError('Unhandled object type (' + str(type(attr)) + ') for attribute \'' + attrDict['name'] + '\'')
                                            
                        attrStr += attrSuffix
                        
                        minWidth = np.maximum(minWidth,len(attrStr))
    
                    headerString += ' '*np.maximum(0,minWidth-headerWidth)
                    
                    minWidthStr = str(minWidth - len(attrSuffix))
                    
                    for gpuIdx,gpu in enumerate(GPUs):
                        attr = getattr(gpu,attrDict['attr'])
                        
                        attr = attrTransform(attr)
                        
                        if (isinstance(attr,float)):
                            attrStr = ('{0:'+ minWidthStr + attrPrecision + 'f}').format(attr)
                        elif (isinstance(attr,np.int64)):
                            attrStr = ('{0:' + minWidthStr + 'd}').format(attr)
                        elif (isinstance(attr,str)):
                            attrStr = ('{0:' + minWidthStr + 's}').format(attr);
                        elif (isinstance(attr,unicode)):
                            attrStr = ('{0:' + minWidthStr + 's}').format(attr.encode('ascii','ignore'))
                        else:
                            raise TypeError('Unhandled object type (' + str(type(attr)) + ') for attribute \'' + attrDict['name'] + '\'')
                                            
                        attrStr += attrSuffix
                        
                        GPUstrings[gpuIdx] += '| ' + attrStr + ' '
                                            
                headerString = headerString + '|'
                for gpuIdx,gpu in enumerate(GPUs):
                    GPUstrings[gpuIdx] += '|'
                    
            headerSpacingString = '-' * len(headerString)
            print(headerString)
            print(headerSpacingString)
            for GPUstring in GPUstrings:
                print(GPUstring)<|MERGE_RESOLUTION|>--- conflicted
+++ resolved
@@ -61,17 +61,12 @@
 
 def getGPUs():
     # Get ID, processing and memory utilization for all GPUs
-<<<<<<< HEAD
-    p = Popen(["nvidia-smi","--query-gpu=index,uuid,utilization.gpu,memory.total,memory.used,memory.free,driver_version,name,gpu_serial,display_active,display_mode", "--format=csv,noheader,nounits"], stdout=PIPE)
-    stdout, stderror = p.communicate()
-    output = stdout.read().decode('UTF-8')
-=======
     try:
         p = Popen(["nvidia-smi","--query-gpu=index,uuid,utilization.gpu,memory.total,memory.used,memory.free,driver_version,name,gpu_serial,display_active,display_mode", "--format=csv,noheader,nounits"], stdout=PIPE)
+        stdout, stderror = p.communicate()
     except:
         return []
-    output = p.stdout.read().decode('UTF-8')
->>>>>>> 82934518
+    output = stdout.decode('UTF-8')
     # output = output[2:-1] # Remove b' and ' from string added by python
     #print(output)
     ## Parse output
