# GPUtil - GPU utilization
# 
# A Python module for programmically getting the GPU utilization from NVIDA GPUs using nvidia-smi
#
# Author: Anders Krogh Mortensen (anderskm)
# Date:   16 January 2017
# Web:    https://github.com/anderskm/gputil
#
# LICENSE
#
# MIT License
#
# Copyright (c) 2017 anderskm
#
# Permission is hereby granted, free of charge, to any person obtaining a copy
# of this software and associated documentation files (the "Software"), to deal
# in the Software without restriction, including without limitation the rights
# to use, copy, modify, merge, publish, distribute, sublicense, and/or sell
# copies of the Software, and to permit persons to whom the Software is
# furnished to do so, subject to the following conditions:
#
# The above copyright notice and this permission notice shall be included in all
# copies or substantial portions of the Software.
#
# THE SOFTWARE IS PROVIDED "AS IS", WITHOUT WARRANTY OF ANY KIND, EXPRESS OR
# IMPLIED, INCLUDING BUT NOT LIMITED TO THE WARRANTIES OF MERCHANTABILITY,
# FITNESS FOR A PARTICULAR PURPOSE AND NONINFRINGEMENT. IN NO EVENT SHALL THE
# AUTHORS OR COPYRIGHT HOLDERS BE LIABLE FOR ANY CLAIM, DAMAGES OR OTHER
# LIABILITY, WHETHER IN AN ACTION OF CONTRACT, TORT OR OTHERWISE, ARISING FROM,
# OUT OF OR IN CONNECTION WITH THE SOFTWARE OR THE USE OR OTHER DEALINGS IN THE
# SOFTWARE.

from subprocess import Popen, PIPE
import os
import numpy as np
import time


class GPU:
    def __init__(self, ID, load, memoryTotal, memoryUsed, memoryFree, driver, gpu_name, serial, display_mode, display_active):
        self.id = ID
        self.load = load
        self.memoryUtil = float(memoryUsed)/float(memoryTotal)
        self.memoryTotal = memoryTotal
        self.memoryUsed = memoryUsed
        self.memoryFree = memoryFree
        self.driver = driver
        self.name = gpu_name
        self.serial = serial
        self.display_mode = display_mode
        self.display_active = display_active
        
def safeFloatCast(strNumber):
    try:
        number = float(strNumber)
    except ValueError:
        number = float('nan')
    return number

def compareWithNaN(a, b):
    if np.isnan(a) & np.isnan(b):
        return 0
    elif np.isnan(a):
        return 1
    elif np.isnan(b):
        return -1
    
    if (a < b):
        return -1
    elif (b < a):
        return 1
    else:
        return 0


def getGPUs():
    # Get ID, processing and memory utilization for all GPUs
    p = Popen(["nvidia-smi","--query-gpu=index,utilization.gpu,memory.total,memory.used,memory.free,driver_version,name,gpu_serial,display_active,display_mode", "--format=csv,noheader,nounits"], stdout=PIPE)
    output = p.stdout.read().decode('UTF-8')
    # output = output[2:-1] # Remove b' and ' from string added by python
    #print(output)
    ## Parse output
    # Split on line break
    lines = output.split(os.linesep)
    #print(lines)
    numDevices = len(lines)-1
<<<<<<< HEAD
    deviceIds = np.empty(numDevices,dtype=int)
    gpuUtil = np.empty(numDevices,dtype=float)
    memTotal = np.empty(numDevices,dtype=float)
    memUsed = np.empty(numDevices,dtype=float)
    memFree = np.empty(numDevices,dtype=float)
=======
    deviceIds = np.empty(numDevices, dtype=int)
    gpuUtil = np.empty(numDevices, dtype=float)
    memTotal = np.empty(numDevices, dtype=int)
    memUsed = np.empty(numDevices, dtype=int)
    memFree = np.empty(numDevices, dtype=int)
>>>>>>> 3322fe19
    driver = []
    GPUs = []
    for g in range(numDevices):
        line = lines[g]
        #print(line)
        vals = line.split(', ')
        #print(vals)
        for i in range(10):
            # print(vals[i])
            if (i == 0):
                deviceIds[g] = int(vals[i])
            elif (i == 1):
                gpuUtil[g] = safeFloatCast(vals[i])/100
            elif (i == 2):
                memTotal[g] = safeFloatCast(vals[i])
            elif (i == 3):
                memUsed[g] = safeFloatCast(vals[i])
            elif (i == 4):
                memFree[g] = safeFloatCast(vals[i])
            elif (i == 5):
                driver = vals[i]
            elif (i == 6):
                gpu_name = vals[i]
            elif (i == 7):
                serial = vals[i]
            elif (i == 8):
                display_active = vals[i]
            elif (i == 9):
                display_mode = vals[i]
        GPUs.append(GPU(deviceIds[g], gpuUtil[g], memTotal[g], memUsed[g], memFree[g], driver, gpu_name, serial, display_mode, display_active))
    return GPUs  # (deviceIds, gpuUtil, memUtil)


<<<<<<< HEAD
def getAvailable(order = 'first', limit = 1, maxLoad = 0.5, maxMemory = 0.5, includeNan = False):
=======
def getAvailable(order='first', limit=1, maxLoad=.5, maxMemory=0.5):
>>>>>>> 3322fe19
    # order = first | last | random | load | memory
    #    first --> select the GPU with the lowest ID (DEFAULT)
    #    last --> select the GPU with the highest ID
    #    random --> select a random available GPU
    #    lowest --> select the GPU with the lowest load
    # limit = 1 (DEFAULT), 2, ..., Inf
    #     Limit sets the upper limit for the number of GPUs to return. E.g. if limit = 2, but only one is available, only one is returned.

    # Get devise IDs, load and memory usage
    GPUs = getGPUs()

    # Determine, which GPUs are available
<<<<<<< HEAD
    GPUavailability = np.array(getAvailability(GPUs, maxLoad = maxLoad, maxMemory = maxMemory, includeNan = includeNan))
    availAbleGPUindex = np.where(GPUavailability == 1)[0]
=======
    GPUavailability = getAvailability(GPUs, maxLoad, maxMemory)
    availAbleGPUindex = np.where(np.asarray(GPUavailability) == 1)[0]
>>>>>>> 3322fe19
    # Discard unavailable GPUs
    GPUs = [GPUs[g] for g in availAbleGPUindex]

    # Sort available GPUs according to the order argument
    if (order == 'first'):
        GPUs.sort(key=lambda x: x.id, reverse=False, cmp=compareWithNaN)
    elif (order == 'last'):
        GPUs.sort(key=lambda x: x.id, reverse=True, cmp=compareWithNaN)
    elif (order == 'random'):
        GPUs = [GPUs[g] for g in np.random.permutation(range(len(GPUs)))]
    elif (order == 'load'):
        GPUs.sort(key=lambda x: x.load, reverse=False, cmp=compareWithNaN)
    elif (order == 'memory'):
        GPUs.sort(key=lambda x: x.memoryUtil, reverse=False, cmp=compareWithNaN)

    # Extract the number of desired GPUs, but limited to the total number of available GPUs
    GPUs = GPUs[0:min(limit, len(GPUs))]

    # Extract the device IDs from the GPUs and return them
    deviceIds = [gpu.id for gpu in GPUs]
    
    return deviceIds

<<<<<<< HEAD
def getAvailability(GPUs, maxLoad = 0.5, maxMemory = 0.5, includeNan = False):
    # Determine, which GPUs are available
    GPUavailability = np.zeros(len(GPUs))
    for i in range(len(GPUs)):
        if (GPUs[i].load < maxLoad or (includeNan and np.isnan(GPUs[i].load))) and (GPUs[i].memoryUtil < maxMemory  or (includeNan and np.isnan(GPUs[i].memoryUtil))):
            GPUavailability[i] = 1
=======

def getAvailability(GPUs, maxLoad=0.5, maxMemory=0.5):
    # Determine, which GPUs are available           
    GPUavailability = [1 if ((gpu.load<maxLoad) & (gpu.memoryUtil<maxMemory)) else 0 for gpu in GPUs]
>>>>>>> 3322fe19
    return GPUavailability

def getFirstAvailable(order = 'first', maxLoad=0.5, maxMemory=0.5, attempts=1, interval=900, verbose=False, includeNan = False):
    #GPUs = getGPUs()
    #firstAvailableGPU = np.NaN
    #for i in range(len(GPUs)):
    #    if (GPUs[i].load < maxLoad) & (GPUs[i].memory < maxMemory):
    #        firstAvailableGPU = GPUs[i].id
    #        break
    #return firstAvailableGPU       
    for i in range(attempts):
        if (verbose):
            print('Attempting (' + str(i+1) + '/' + str(attempts) + ') to locate available GPU.')
        # Get first available GPU
<<<<<<< HEAD
        available = getAvailable(order = order, limit = 1, maxLoad = maxLoad, maxMemory = maxMemory, includeNan = includeNan)
=======
        available = getAvailable(order=order, limit=1, maxLoad=maxLoad, maxMemory=maxMemory)
>>>>>>> 3322fe19
        # If an available GPU was found, break for loop.
        if (available):
            if (verbose):
                print('GPU ' + str(available) + ' located!')
            break
        # If this is not the last attempt, sleep for 'interval' seconds
        if (i != attempts-1):
            time.sleep(interval)
    # Check if an GPU was found, or if the attempts simply ran out. Throw error, if no GPU was found
    if (not(available)):
        raise RuntimeError('Could not find an available GPU after ' + str(attempts) + ' attempts with ' + str(interval) + ' seconds interval.')

    # Return found GPU
    return available


def showUtilization(all=False):
    GPUs = getGPUs()
    if (all):
        print(' ID | Name | Serial || GPU util. | Memory util. || Memory total | Memory used | Memory free || Display mode | Display active |')
        print('------------------------------------------------------------------------------------------------------------------------------')
<<<<<<< HEAD
        for i in range(len(GPUs)):
            print(' {0:2d} | {1:s}  | {2:s} || {3:3.0f}% | {4:3.0f}% || {5:.0f}MB | {6:.0f}MB | {7:.0f}MB || {8:s} | {9:s}'.format(GPUs[i].id,GPUs[i].name,GPUs[i].serial,GPUs[i].load*100,GPUs[i].memoryUtil*100,GPUs[i].memoryTotal,GPUs[i].memoryUsed,GPUs[i].memoryFree,GPUs[i].display_mode,GPUs[i].display_active))
=======
        for gpu in GPUs:
            print(' {0:2d} | {1:s}  | {2:s} || {3:3.0f}% | {4:3.0f}% || {5:d}MB | {6:d}MB | {7:d}MB || {8:s} | {9:s}'.format(gpu.id, gpu.name, gpu.serial, gpu.load*100, gpu.memoryUtil*100, gpu.memoryTotal, gpu.memoryUsed, gpu.memoryFree, gpu.display_mode, gpu.display_active))
>>>>>>> 3322fe19
    else:
        print(' ID  GPU  MEM')
        print('--------------')
        for gpu in GPUs:
            print(' {0:2d} {1:3.0f}% {2:3.0f}%'.format(gpu.id, gpu.load*100, gpu.memoryUtil*100))<|MERGE_RESOLUTION|>--- conflicted
+++ resolved
@@ -84,19 +84,11 @@
     lines = output.split(os.linesep)
     #print(lines)
     numDevices = len(lines)-1
-<<<<<<< HEAD
     deviceIds = np.empty(numDevices,dtype=int)
     gpuUtil = np.empty(numDevices,dtype=float)
     memTotal = np.empty(numDevices,dtype=float)
     memUsed = np.empty(numDevices,dtype=float)
     memFree = np.empty(numDevices,dtype=float)
-=======
-    deviceIds = np.empty(numDevices, dtype=int)
-    gpuUtil = np.empty(numDevices, dtype=float)
-    memTotal = np.empty(numDevices, dtype=int)
-    memUsed = np.empty(numDevices, dtype=int)
-    memFree = np.empty(numDevices, dtype=int)
->>>>>>> 3322fe19
     driver = []
     GPUs = []
     for g in range(numDevices):
@@ -130,11 +122,7 @@
     return GPUs  # (deviceIds, gpuUtil, memUtil)
 
 
-<<<<<<< HEAD
 def getAvailable(order = 'first', limit = 1, maxLoad = 0.5, maxMemory = 0.5, includeNan = False):
-=======
-def getAvailable(order='first', limit=1, maxLoad=.5, maxMemory=0.5):
->>>>>>> 3322fe19
     # order = first | last | random | load | memory
     #    first --> select the GPU with the lowest ID (DEFAULT)
     #    last --> select the GPU with the highest ID
@@ -147,13 +135,8 @@
     GPUs = getGPUs()
 
     # Determine, which GPUs are available
-<<<<<<< HEAD
     GPUavailability = np.array(getAvailability(GPUs, maxLoad = maxLoad, maxMemory = maxMemory, includeNan = includeNan))
     availAbleGPUindex = np.where(GPUavailability == 1)[0]
-=======
-    GPUavailability = getAvailability(GPUs, maxLoad, maxMemory)
-    availAbleGPUindex = np.where(np.asarray(GPUavailability) == 1)[0]
->>>>>>> 3322fe19
     # Discard unavailable GPUs
     GPUs = [GPUs[g] for g in availAbleGPUindex]
 
@@ -177,19 +160,16 @@
     
     return deviceIds
 
-<<<<<<< HEAD
-def getAvailability(GPUs, maxLoad = 0.5, maxMemory = 0.5, includeNan = False):
-    # Determine, which GPUs are available
-    GPUavailability = np.zeros(len(GPUs))
-    for i in range(len(GPUs)):
-        if (GPUs[i].load < maxLoad or (includeNan and np.isnan(GPUs[i].load))) and (GPUs[i].memoryUtil < maxMemory  or (includeNan and np.isnan(GPUs[i].memoryUtil))):
-            GPUavailability[i] = 1
-=======
-
-def getAvailability(GPUs, maxLoad=0.5, maxMemory=0.5):
+#def getAvailability(GPUs, maxLoad = 0.5, maxMemory = 0.5, includeNan = False):
+#    # Determine, which GPUs are available
+#    GPUavailability = np.zeros(len(GPUs))
+#    for i in range(len(GPUs)):
+#        if (GPUs[i].load < maxLoad or (includeNan and np.isnan(GPUs[i].load))) and (GPUs[i].memoryUtil < maxMemory  or (includeNan and np.isnan(GPUs[i].memoryUtil))):
+#            GPUavailability[i] = 1
+
+def getAvailability(GPUs, maxLoad=0.5, maxMemory=0.5, includeNan = False):
     # Determine, which GPUs are available           
-    GPUavailability = [1 if ((gpu.load<maxLoad) & (gpu.memoryUtil<maxMemory)) else 0 for gpu in GPUs]
->>>>>>> 3322fe19
+    GPUavailability = [1 if (gpu.load < maxLoad or (includeNan and np.isnan(gpu.load))) and (gpu.memoryUtil < maxMemory  or (includeNan and np.isnan(gpu.memoryUtil))) else 0 for gpu in GPUs]
     return GPUavailability
 
 def getFirstAvailable(order = 'first', maxLoad=0.5, maxMemory=0.5, attempts=1, interval=900, verbose=False, includeNan = False):
@@ -204,11 +184,7 @@
         if (verbose):
             print('Attempting (' + str(i+1) + '/' + str(attempts) + ') to locate available GPU.')
         # Get first available GPU
-<<<<<<< HEAD
         available = getAvailable(order = order, limit = 1, maxLoad = maxLoad, maxMemory = maxMemory, includeNan = includeNan)
-=======
-        available = getAvailable(order=order, limit=1, maxLoad=maxLoad, maxMemory=maxMemory)
->>>>>>> 3322fe19
         # If an available GPU was found, break for loop.
         if (available):
             if (verbose):
@@ -230,13 +206,8 @@
     if (all):
         print(' ID | Name | Serial || GPU util. | Memory util. || Memory total | Memory used | Memory free || Display mode | Display active |')
         print('------------------------------------------------------------------------------------------------------------------------------')
-<<<<<<< HEAD
-        for i in range(len(GPUs)):
-            print(' {0:2d} | {1:s}  | {2:s} || {3:3.0f}% | {4:3.0f}% || {5:.0f}MB | {6:.0f}MB | {7:.0f}MB || {8:s} | {9:s}'.format(GPUs[i].id,GPUs[i].name,GPUs[i].serial,GPUs[i].load*100,GPUs[i].memoryUtil*100,GPUs[i].memoryTotal,GPUs[i].memoryUsed,GPUs[i].memoryFree,GPUs[i].display_mode,GPUs[i].display_active))
-=======
         for gpu in GPUs:
-            print(' {0:2d} | {1:s}  | {2:s} || {3:3.0f}% | {4:3.0f}% || {5:d}MB | {6:d}MB | {7:d}MB || {8:s} | {9:s}'.format(gpu.id, gpu.name, gpu.serial, gpu.load*100, gpu.memoryUtil*100, gpu.memoryTotal, gpu.memoryUsed, gpu.memoryFree, gpu.display_mode, gpu.display_active))
->>>>>>> 3322fe19
+            print(' {0:2d} | {1:s}  | {2:s} || {3:3.0f}% | {4:3.0f}% || {5:.0f}MB | {6:.0f}MB | {7:.0f}MB || {8:s} | {9:s}'.format(gpu.id,gpu.name,gpu.serial,gpu.load*100,gpu.memoryUtil*100,gpu.memoryTotal,gpu.memoryUsed,gpu.memoryFree,gpu.display_mode,gpu.display_active))
     else:
         print(' ID  GPU  MEM')
         print('--------------')
